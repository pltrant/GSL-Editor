{
  "name": "gsl",
  "displayName": "GSL",
  "description": "GSL Editor",
  "version": "1.12.0",
  "publisher": "patricktrant",
  "author": {
    "name": "Patrick Trant",
    "email": "estild@gmail.com"
  },
  "categories": [
    "Programming Languages"
  ],
  "license": "GPL-3.0",
  "private": false,
  "repository": {
    "type": "git",
    "url": "https://github.com/pltrant/GSL-Editor.git"
  },
  "homepage": "https://github.com/pltrant/GSL-Editor",
  "bugs": {
    "url": "https://github.com/pltrant/GSL-Editor/issues"
  },
  "activationEvents": [
    "onStartupFinished"
  ],
  "engines": {
    "vscode": "^1.88.0"
  },
  "dependencies": {
    "csv-parse": "^5.5.5",
    "vscode-languageclient": "^8.1.0",
    "vscode-languageserver": "^8.1.0"
  },
  "devDependencies": {
    "@types/mocha": "^10.0.1",
    "@types/node": "^20.4.5",
    "@types/vscode": "^1.88.0",
    "@typescript-eslint/parser": "^6.2.0",
    "@vscode/test-electron": "^2.3.3",
    "eslint": "^8.46.0",
<<<<<<< HEAD
    "glob": "^11.0.1",
    "mocha": "^10.2.0",
=======
    "mocha": "^10.8.2",
>>>>>>> 0af4b983
    "typescript": "^5.1.6"
  },
  "scripts": {
    "vscode:prepublish": "npm run compile && cd gsl-language-server && npm run compile",
    "postinstall": "cd gsl-language-server && npm ci && cd ..",
    "compile": "tsc -b",
    "watch": "tsc --watch",
    "test": "node test/runTests.js"
  },
  "main": "extension",
  "contributes": {
    "commands": [
      {
        "command": "gsl.downloadScript",
        "title": "Download Script",
        "category": "GSL"
      },
      {
        "command": "gsl.uploadScript",
        "title": "Upload Script",
        "category": "GSL"
      },
      {
        "command": "gsl.sendGame",
        "title": "Send Command to Game",
        "category": "GSL"
      },
      {
        "command": "gsl.checkDate",
        "title": "Check Script Modification Date",
        "category": "GSL"
      },
      {
        "command": "gsl.listTokens",
        "title": "List Tokens",
        "category": "GSL"
      },
      {
        "command": "gsl.toggleLogging",
        "title": "Toggle Game Output Logging",
        "category": "GSL"
      },
      {
        "command": "gsl.userSetup",
        "title": "User Setup",
        "category": "GSL"
      },
      {
        "command": "gsl.openTerminal",
        "title": "Open Game Terminal",
        "category": "GSL"
      },
      {
        "command": "gsl.openConnection",
        "title": "Open Development Server Connection",
        "category": "GSL"
      },
      {
        "command": "gsl.formatIndentation",
        "title": "Format Document Indentation",
        "category": "GSL"
      },
      {
        "command": "gsl.alignComments",
        "title": "Align Document Comments",
        "category": "GSL"
      }
    ],
    "configuration": {
      "type": "object",
      "title": "GSL",
      "properties": {
        "gslLanguageServer.maxNumberOfProblems": {
          "scope": "resource",
          "type": "number",
          "default": 100,
          "description": "Maximum number of problems reported for document"
        },
        "gsl.automaticallyDownloadScripts": {
          "type": [
            "boolean"
          ],
          "default": true,
          "description": "If enabled, scripts will be automatically downloaded when their matchmarker definitions are needed."
        },
        "gsl.enableScriptSyncChecks": {
          "type": [
            "boolean"
          ],
          "default": true,
          "description": "Enable to check sync status when downloading scripts."
        },
        "gsl.disableLoginAttempts": {
          "type": [
            "boolean"
          ],
          "default": false,
          "description": "Enable to permanently disable login attempts from various actions in the editor."
        },
        "gsl.alwaysEnabled": {
          "type": [
            "boolean"
          ],
          "default": true,
          "description": "Enable to always have the Download/Upload buttons."
        },
        "gsl.displayGameChannel": {
          "type": [
            "boolean"
          ],
          "default": false,
          "description": "Enable to display the Game channel when the editor starts."
        },
        "gsl.downloadPath": {
          "type": [
            "string"
          ],
          "default": "",
          "description": "Path to save downloaded scripts.  Window users: use double slashes when specifying, e.g. C:\\\\GemStone\\\\Scripts"
        },
        "gsl.downloadToWorkspace": {
          "type": [
            "boolean"
          ],
          "default": false,
          "description": "If enabled, will attempt to save downloaded scripts in the current open root workspace folder."
        },
        "gsl.fileExtension": {
          "type": [
            "string"
          ],
          "default": ".gsl",
          "description": "File extension to use for downloaded scripts."
        },
        "gsl.scriptPollingDelay": {
          "type": "string",
          "enum": [
            "No Delay",
            "5 Minutes",
            "10 Minutes",
            "60 Minutes",
            "1 Day"
          ],
          "default": "No Delay",
          "description": "Set the interval for how often the extension checks if the local script is up-to-date with its remote version.  A higher delay can be useful in bandwidth-constrained situations such as on an airplane."
        }
      }
    },
    "configurationDefaults": {
      "[gsl]": {
        "editor.insertSpaces": true,
        "editor.minimap.enabled": false,
        "editor.rulers": [
          118
        ],
        "editor.scrollBeyondLastLine": false,
        "editor.suggest.showWords": false,
        "editor.tabSize": 2,
        "editor.wordWrap": "wordWrapColumn",
        "editor.wordWrapColumn": 118,
        "editor.formatOnSave": true,
        "files.trimTrailingWhitespace": true,
        "files.insertFinalNewline": true,
        "files.trimFinalNewlines": true
      }
    },
    "grammars": [
      {
        "language": "gsl",
        "scopeName": "source.gsl",
        "path": "./syntaxes/gsl.tmLanguage.json"
      }
    ],
    "keybindings": [
      {
        "command": "gsl.downloadScript",
        "key": "ctrl+d",
        "mac": "cmd+d"
      },
      {
        "command": "gsl.uploadScript",
        "key": "ctrl+u",
        "mac": "cmd+u"
      },
      {
        "command": "gsl.checkDate",
        "key": "ctrl+alt+c",
        "mac": "cmd+alt+c"
      },
      {
        "command": "gsl.listTokens",
        "key": "ctrl+alt+l",
        "mac": "cmd+alt+l"
      }
    ],
    "languages": [
      {
        "id": "gsl",
        "aliases": [
          "GSL",
          "gsl"
        ],
        "filenamePatterns": [
          "S[0-9][0-9][0-9][0-9][0-9].*"
        ],
        "extensions": [
          ".gsl"
        ],
        "configuration": "./language-configuration.json"
      }
    ],
    "snippets": [
      {
        "language": "gsl",
        "path": "./snippets/gsl.json"
      }
    ],
    "themes": [
      {
        "label": "GSL Vibrant",
        "uiTheme": "vs-dark",
        "path": "./themes/gsl_vibrant.json"
      },
      {
        "label": "GSL Dark",
        "uiTheme": "vs-dark",
        "path": "./themes/gsl_dark.json"
      },
      {
        "label": "GSL Light",
        "uiTheme": "vs",
        "path": "./themes/gsl_light.json"
      },
      {
        "label": "GSL In The Sky With Naos",
        "uiTheme": "vs-dark",
        "path": "./themes/gsl_naos.json"
      }
    ]
  }
}<|MERGE_RESOLUTION|>--- conflicted
+++ resolved
@@ -39,12 +39,8 @@
     "@typescript-eslint/parser": "^6.2.0",
     "@vscode/test-electron": "^2.3.3",
     "eslint": "^8.46.0",
-<<<<<<< HEAD
     "glob": "^11.0.1",
-    "mocha": "^10.2.0",
-=======
     "mocha": "^10.8.2",
->>>>>>> 0af4b983
     "typescript": "^5.1.6"
   },
   "scripts": {
